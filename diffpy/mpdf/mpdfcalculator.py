--- conflicted
+++ resolved
@@ -116,24 +116,14 @@
                         rmax is beyond ~30 A)
                 'auto'; simple method is chosen if xi <= 5 A, full otherwise
                 Note that any other option will be converted to 'simple'
-<<<<<<< HEAD
-
-=======
->>>>>>> 360318c1
         Returns: numpy array giving the r grid of the calculation, as well as
             one or both of the mPDF quantities.
         """
         peakWidth = np.sqrt(self.magstruc.Uiso)
         if correlationMethod not in ['simple', 'full', 'auto']:
-<<<<<<< HEAD
-            correlationMethod = 'simple' # convert non-standard inputs to simple
-        xi = self.magstruc.corrLength
-        if correlationMethod == 'auto': # convert to full or simple
-=======
             correlationMethod = 'simple'  # convert non-standard inputs to simple
         xi = self.magstruc.corrLength
         if correlationMethod == 'auto':  # convert to full or simple
->>>>>>> 360318c1
             if xi <= 5.0:
                 correlationMethod = 'full'
             else:
@@ -147,15 +137,10 @@
                                           peakWidth, self.qmin, self.qmax,
                                           self.qdamp, self.extendedrmin,
                                           self.extendedrmax, self.ordScale,
-<<<<<<< HEAD
-                                          self.magstruc.K1)
-        elif correlationMethod == 'full': # change magnitudes of the spins
-=======
                                           self.magstruc.K1, self.magstruc.rho0,
                                           self.magstruc.netMag, xi,
                                           self.automaticLinearTerm)
         elif correlationMethod == 'full':  # change magnitudes of the spins
->>>>>>> 360318c1
             originalSpins = 1.0*self.magstruc.spins
             for i, currentIdx in enumerate(self.magstruc.calcIdxs):
                 self.magstruc.spins = self.magstruc.generateScaledSpins(currentIdx)
@@ -174,11 +159,7 @@
                     frcalc += frtemp
                 self.magstruc.spins = 1.0*originalSpins
             frcalc /= len(self.magstruc.calcIdxs)
-<<<<<<< HEAD
-        else: # simple method: apply exponential envelope
-=======
         else:  # simple method: apply exponential envelope
->>>>>>> 360318c1
             calcIdxs = self.magstruc.calcIdxs
             rcalc, frcalc = calculatemPDF(self.magstruc.atoms, self.magstruc.spins,
                                           self.magstruc.gfactors, calcIdxs,
@@ -186,16 +167,10 @@
                                           peakWidth, self.qmin, self.qmax,
                                           self.qdamp, self.extendedrmin,
                                           self.extendedrmax, self.ordScale,
-<<<<<<< HEAD
-                                          self.magstruc.K1)
-            frcalc *= np.exp(-rcalc / xi)
-
-=======
                                           self.magstruc.K1, self.magstruc.rho0,
                                           self.magstruc.netMag, xi,
                                           self.automaticLinearTerm, applyEnvelope=True)
             #frcalc *= np.exp(-rcalc / xi) ### I think there's a problem with this for nonzero linear terms, since we already multiplied the linear term by the exponential envelope
->>>>>>> 360318c1
         # create a mask to put the calculation on the desired grid
         mask = np.logical_and(rcalc > self.rmin - 0.5*self.rstep,
                               rcalc < self.rmax + 0.5*self.rstep)
